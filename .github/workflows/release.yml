name: Build & Release

on:
  push:
    branches: [dev, release]
  workflow_dispatch:

jobs:
  build:
    name: Build Android App
    runs-on: ubuntu-latest

    steps:
      - name: Checkout
        uses: actions/checkout@v4

      - name: Setup Java
        uses: actions/setup-java@v4
        with:
          distribution: temurin
          java-version: '17'
          cache: gradle

      - name: Grant permissions
        run: chmod +x gradlew

      - name: Generate version
        run: |
          # 基础版本
          BASE_VERSION="0.1.0"

          # 根据分支生成版本号
          if [[ "${{ github.ref_name }}" == "release" ]]; then
            VERSION_NAME="${BASE_VERSION}"
            IS_PRERELEASE=false
          else
            VERSION_NAME="${BASE_VERSION}-beta.${{ github.run_number }}"
            IS_PRERELEASE=true
          fi

          # 生成版本代码
          VERSION_CODE="$(date +%Y%m%d)$(printf "%03d" ${{ github.run_number }})"

          echo "VERSION_NAME=${VERSION_NAME}" >> $GITHUB_ENV
          echo "VERSION_CODE=${VERSION_CODE}" >> $GITHUB_ENV
          echo "IS_PRERELEASE=${IS_PRERELEASE}" >> $GITHUB_ENV

          echo "📱 Building: ${VERSION_NAME} (${VERSION_CODE})"

      - name: Setup signing
        if: env.IS_PRERELEASE == 'false'
        run: |
          echo "${{ secrets.RELEASE_KEYSTORE_BASE64 }}" | base64 -d > release-key.jks

<<<<<<< HEAD
=======
      - name: Setup signing config for debug
        if: env.IS_PRERELEASE == 'true'
        run: |
          echo "RELEASE_KEYSTORE_PATH=" >> $GITHUB_ENV
          echo "RELEASE_KEYSTORE_PASSWORD=android" >> $GITHUB_ENV
          echo "RELEASE_KEY_ALIAS=androiddebugkey" >> $GITHUB_ENV
          echo "RELEASE_KEY_PASSWORD=android" >> $GITHUB_ENV

      - name: Setup signing config for release
        if: env.IS_PRERELEASE == 'false'
        run: |
          echo "RELEASE_KEYSTORE_PATH=${{ github.workspace }}/release-key.jks" >> $GITHUB_ENV
          echo "RELEASE_KEYSTORE_PASSWORD=${{ secrets.RELEASE_KEYSTORE_PASSWORD }}" >> $GITHUB_ENV
          echo "RELEASE_KEY_ALIAS=${{ secrets.RELEASE_KEY_ALIAS }}" >> $GITHUB_ENV
          echo "RELEASE_KEY_PASSWORD=${{ secrets.RELEASE_KEY_PASSWORD }}" >> $GITHUB_ENV

>>>>>>> 10b8240a
      - name: Build Release APK
        run: ./gradlew assembleRelease
        env:
          VERSION_CODE: ${{ env.VERSION_CODE }}
          VERSION_NAME: ${{ env.VERSION_NAME }}
          RELEASE_KEYSTORE_PATH: ${{ env.RELEASE_KEYSTORE_PATH }}
          RELEASE_KEYSTORE_PASSWORD: ${{ env.RELEASE_KEYSTORE_PASSWORD }}
          RELEASE_KEY_ALIAS: ${{ env.RELEASE_KEY_ALIAS }}
          RELEASE_KEY_PASSWORD: ${{ env.RELEASE_KEY_PASSWORD }}

      - name: Prepare artifacts
        run: |
          mkdir -p artifacts

          # 复制 APK 文件
          cp app/build/outputs/apk/release/app-arm64-v8a-release.apk \
             artifacts/lumi-assistant-${{ env.VERSION_NAME }}-arm64-v8a.apk
          cp app/build/outputs/apk/release/app-armeabi-v7a-release.apk \
             artifacts/lumi-assistant-${{ env.VERSION_NAME }}-armeabi-v7a.apk
          cp app/build/outputs/apk/release/app-universal-release.apk \
             artifacts/lumi-assistant-${{ env.VERSION_NAME }}-universal.apk

          # 生成校验和
          cd artifacts
          sha256sum *.apk > checksums.txt

      - name: Generate Release Notes
        run: |
          cat > release-notes.md << EOF
          # Lumi Assistant ${{ env.VERSION_NAME }}

          ## 📱 下载

          选择适合你设备的 APK：
<<<<<<< HEAD

          - **Universal** - 通用版本（推荐）
          - **ARM64** - 64位设备
          - **ARMv7** - 32位设备

=======

          - **Universal** - 通用版本（推荐）
          - **ARM64** - 64位设备
          - **ARMv7** - 32位设备

>>>>>>> 10b8240a
          **构建信息：**
          - 版本: ${{ env.VERSION_NAME }}
          - 构建号: ${{ env.VERSION_CODE }}
          - 分支: ${{ github.ref_name }}
          - 提交: ${{ github.sha }}

          ---
          *自动构建于 $(date +'%Y-%m-%d %H:%M:%S')*
          EOF

      - name: Create Release
        uses: softprops/action-gh-release@v1
        with:
          tag_name: ${{ env.IS_PRERELEASE == 'true' && format('beta-{0}', env.VERSION_NAME) || format('v{0}', env.VERSION_NAME) }}
          name: Lumi Assistant ${{ env.VERSION_NAME }}
          body_path: release-notes.md
          files: artifacts/*
          draft: false
          prerelease: ${{ env.IS_PRERELEASE }}
        env:
          GITHUB_TOKEN: ${{ secrets.GITHUB_TOKEN }}

      - name: Cleanup
        if: always()
        run: rm -f release-key.jks<|MERGE_RESOLUTION|>--- conflicted
+++ resolved
@@ -52,8 +52,6 @@
         run: |
           echo "${{ secrets.RELEASE_KEYSTORE_BASE64 }}" | base64 -d > release-key.jks
 
-<<<<<<< HEAD
-=======
       - name: Setup signing config for debug
         if: env.IS_PRERELEASE == 'true'
         run: |
@@ -70,7 +68,6 @@
           echo "RELEASE_KEY_ALIAS=${{ secrets.RELEASE_KEY_ALIAS }}" >> $GITHUB_ENV
           echo "RELEASE_KEY_PASSWORD=${{ secrets.RELEASE_KEY_PASSWORD }}" >> $GITHUB_ENV
 
->>>>>>> 10b8240a
       - name: Build Release APK
         run: ./gradlew assembleRelease
         env:
@@ -105,19 +102,11 @@
           ## 📱 下载
 
           选择适合你设备的 APK：
-<<<<<<< HEAD
 
           - **Universal** - 通用版本（推荐）
           - **ARM64** - 64位设备
           - **ARMv7** - 32位设备
 
-=======
-
-          - **Universal** - 通用版本（推荐）
-          - **ARM64** - 64位设备
-          - **ARMv7** - 32位设备
-
->>>>>>> 10b8240a
           **构建信息：**
           - 版本: ${{ env.VERSION_NAME }}
           - 构建号: ${{ env.VERSION_CODE }}
