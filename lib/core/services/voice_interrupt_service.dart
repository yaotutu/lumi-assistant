import 'dart:async';
import 'package:hooks_riverpod/hooks_riverpod.dart';

import 'websocket_service.dart';
import 'audio_service_android_style.dart';
import 'audio_playback_service.dart';
import '../../data/models/websocket_state.dart';
import '../utils/loggers.dart';

/// 语音打断服务
/// 
/// 管理语音对话的打断功能，提供统一的打断接口
/// 参考Android客户端的实现模式，支持多种打断场景
class VoiceInterruptService {
  static const String tag = 'VoiceInterruptService';
  
  final Ref _ref;
  
  // 当前音频播放状态
  bool _isAudioPlaying = false;
  bool _isRecording = false;
  
  // 打断状态回调
  void Function(bool isPlaying)? onAudioStateChanged;
  void Function(String message)? onInterruptMessage;

  VoiceInterruptService(this._ref);

  /// 获取WebSocket服务
  WebSocketService get _webSocketService => _ref.read(webSocketServiceProvider.notifier);

  /// 语音打断 - 完整流程
  /// 
  /// 参考Android客户端实现，包含以下步骤：
  /// 1. 立即停止本地音频播放
  /// 2. 发送abort消息通知服务器
  /// 3. 发送停止监听消息
  /// 4. 更新UI状态
  Future<bool> interruptVoice({String reason = 'user_interrupt'}) async {
    Loggers.audio.info('===== 开始语音打断流程 =====');
    Loggers.audio.info('打断原因: $reason');
    
    try {
      // 1. 立即停止本地音频播放
      Loggers.audio.fine('步骤1: 停止本地音频播放');
      await _stopLocalAudio();
      
      // 2. 发送abort消息给服务器
      Loggers.audio.fine('步骤2: 发送abort消息给服务器');
      try {
        await _webSocketService.sendAbortMessage(reason: reason);
      } catch (e) {
        Loggers.audio.severe('发送abort消息失败', e);
        // 继续执行，不因为网络问题阻断整个流程
      }
      
      // 3. 发送停止监听消息
      Loggers.audio.fine('步骤3: 发送停止监听消息');
      try {
        await _webSocketService.sendStopListenMessage();
      } catch (e) {
        Loggers.audio.severe('发送停止监听消息失败', e);
      }
      
      // 4. 更新状态
      _isAudioPlaying = false;
      _isRecording = false;
      
      // 5. 通知UI
      onAudioStateChanged?.call(false);
      onInterruptMessage?.call('语音已打断');
      
      Loggers.audio.info('===== 语音打断流程完成 =====');
      return true;
      
    } catch (e) {
      Loggers.audio.severe('语音打断失败', e);
      onInterruptMessage?.call('语音打断失败: $e');
      return false;
    }
  }

  /// 停止本地音频播放
  Future<void> _stopLocalAudio() async {
    try {
      // 停止Android风格音频服务
<<<<<<< HEAD
      await AudioServiceAndroidStyle.stop();
      print('[$tag] Android风格音频服务已停止');
=======
      await AudioServiceAndroidStyle().stop();
      Loggers.audio.fine('Android风格音频服务已停止');
>>>>>>> 1b47c118
      
      // 停止跨平台音频服务（如果有）
      try {
        final audioService = AudioPlaybackServiceFactory.createService();
        if (audioService.isInitialized) {
          await audioService.stopPlayback();
          Loggers.audio.fine('跨平台音频服务已停止');
        }
      } catch (e) {
        Loggers.audio.severe('停止跨平台音频服务失败', e);
        // 不阻断流程
      }
      
    } catch (e) {
      Loggers.audio.severe('停止本地音频失败', e);
      rethrow;
    }
  }

  /// 快速打断 - 仅停止本地播放
  /// 
  /// 用于需要立即响应的场景，如用户开始说话
  Future<void> quickInterrupt() async {
    Loggers.audio.info('执行快速打断');
    try {
      await _stopLocalAudio();
      _isAudioPlaying = false;
      onAudioStateChanged?.call(false);
      onInterruptMessage?.call('音频已停止');
    } catch (e) {
      Loggers.audio.severe('快速打断失败', e);
    }
  }

  /// 取消语音录制
  /// 
  /// 参考Android客户端的上滑取消功能
  Future<void> cancelRecording({String reason = 'user_cancel'}) async {
    Loggers.audio.info('取消语音录制，原因: $reason');
    
    try {
      // 发送停止监听消息
      await _webSocketService.sendStopListenMessage();
      
      // 更新状态
      _isRecording = false;
      onInterruptMessage?.call('录制已取消');
      
    } catch (e) {
      Loggers.audio.severe('取消录制失败', e);
    }
  }

  /// 发送消息前的自动打断
  /// 
  /// 在用户发送新消息前自动停止当前音频播放
  /// 这是Android客户端的标准行为
  Future<void> autoInterruptBeforeSend() async {
    Loggers.audio.info('发送消息前自动打断音频播放');
    
    if (_isAudioPlaying) {
      await interruptVoice(reason: 'new_message_sending');
    }
  }

  /// 页面退出时的清理打断
  /// 
  /// 确保页面退出时没有音频在后台继续播放
  Future<void> cleanupOnExit() async {
    Loggers.audio.info('页面退出清理，停止所有音频播放');
    
    try {
      await _stopLocalAudio();
      _isAudioPlaying = false;
      _isRecording = false;
    } catch (e) {
      Loggers.audio.severe('退出清理失败', e);
    }
  }

  /// 设置音频播放状态
  void setAudioPlayingState(bool isPlaying) {
    _isAudioPlaying = isPlaying;
    onAudioStateChanged?.call(isPlaying);
  }

  /// 设置录制状态
  void setRecordingState(bool isRecording) {
    _isRecording = isRecording;
  }

  /// 获取当前状态
  bool get isAudioPlaying => _isAudioPlaying;
  bool get isRecording => _isRecording;
  
  /// 是否有任何音频活动
  bool get hasAudioActivity => _isAudioPlaying || _isRecording;

  /// 获取状态描述（调试用）
  Map<String, dynamic> getStatusInfo() {
    final webSocketState = _ref.read(webSocketServiceProvider);
    return {
      'isAudioPlaying': _isAudioPlaying,
      'isRecording': _isRecording,
      'hasActivity': hasAudioActivity,
      'websocketConnected': webSocketState.isConnected,
    };
  }
}

/// 语音打断服务提供者
final voiceInterruptServiceProvider = Provider<VoiceInterruptService>((ref) {
  return VoiceInterruptService(ref);
});<|MERGE_RESOLUTION|>--- conflicted
+++ resolved
@@ -84,13 +84,8 @@
   Future<void> _stopLocalAudio() async {
     try {
       // 停止Android风格音频服务
-<<<<<<< HEAD
       await AudioServiceAndroidStyle.stop();
-      print('[$tag] Android风格音频服务已停止');
-=======
-      await AudioServiceAndroidStyle().stop();
       Loggers.audio.fine('Android风格音频服务已停止');
->>>>>>> 1b47c118
       
       // 停止跨平台音频服务（如果有）
       try {
